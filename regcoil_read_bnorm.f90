--- conflicted
+++ resolved
@@ -1,12 +1,8 @@
 subroutine regcoil_read_bnorm()
 
   use regcoil_variables, only: load_bnorm, bnorm_filename, ntheta_plasma, nzeta_plasma, &
-<<<<<<< HEAD
-       Bnormal_from_plasma_current, theta_plasma, zeta_plasma, nfp, curpol, &
+       Bnormal_from_plasma_current, theta_plasma, zeta_plasma, nfp, curpol, verbose, &
        nbf, bfn, bfm, bfs, bfc
-=======
-       Bnormal_from_plasma_current, theta_plasma, zeta_plasma, nfp, curpol, verbose
->>>>>>> a32e33e4
   use safe_open_mod
   use stel_constants
   use stel_kinds
@@ -30,7 +26,6 @@
      return
   end if
 
-<<<<<<< HEAD
   ! using data from FOCUS file ; by czhu
   if ( nbf > 0 ) then
      if (lscreen) print *, "Using Bn coefficients in FOCUS file."
@@ -50,10 +45,7 @@
   endif
 
 
-  if (lscreen) print *,"Loading B_normal on the plasma surface due to plasma current from file ",trim(bnorm_filename)
-=======
   if (verbose) print *,"Loading B_normal on the plasma surface due to plasma current from file ",trim(bnorm_filename)
->>>>>>> a32e33e4
 
   call safe_open(iunit, i, trim(bnorm_filename), 'old', 'formatted')
   if (i .ne. 0 ) then
