--- conflicted
+++ resolved
@@ -1,145 +1,99 @@
-# makefile for NERSC Edison and Cori
-# You must first load the cray-netcdf module and python module:
-#   module load cray-netcdf python
-# It is convenient to run
-#   module unload cray-libsci
-# to avoid warning messages about libsci during compiling.
-
-LIBSTELL_DIR = mini_libstell
-LIBSTELL_FOR_REGCOIL=$(LIBSTELL_DIR)/mini_libstell.a
-
-ifdef NERSC_HOST
-        HOSTNAME = $(NERSC_HOST)
-else
-<<<<<<< HEAD
-        # HOSTNAME="laptop"
-        HOSTNAME=PPPL
-=======
-        HOSTNAME?="laptop"
->>>>>>> aaf21f53
-endif
-
-$(info HOSTNAME is set to: $(HOSTNAME))
-
-ifeq ($(HOSTNAME),edison)
-	FC = ftn
-	## NERSC documentation recommends against specifying -O3
-	## -mkl MUST APPEAR AT THE END!!
-	EXTRA_COMPILE_FLAGS = -openmp -mkl
-	EXTRA_LINK_FLAGS =  -openmp -mkl -Wl,-ydgemm_
-	# Above, the link flag "-Wl,-ydgemm_" causes the linker to report which version of DGEMM (the BLAS3 matrix-matrix-multiplication subroutine) is used.
-	# For batch systems, set the following variable to the command used to run jobs. This variable is used by 'make test'.
-	REGCOIL_COMMAND_TO_SUBMIT_JOB = srun -n 1 -c 24
-
-else ifeq ($(HOSTNAME),cori)
-	FC = ftn
-	## NERSC documentation recommends against specifying -O3
-	## -mkl MUST APPEAR AT THE END!!
-	EXTRA_COMPILE_FLAGS = -qopenmp -mkl
-	EXTRA_LINK_FLAGS =  -qopenmp -mkl -Wl,-ydgemm_
-	# Above, the link flag "-Wl,-ydgemm_" causes the linker to report which version of DGEMM (the BLAS3 matrix-matrix-multiplication subroutine) is used.
-	# For batch systems, set the following variable to the command used to run jobs. This variable is used by 'make test'.
-	REGCOIL_COMMAND_TO_SUBMIT_JOB = srun -n 1 -c 32
-<<<<<<< HEAD
-else ifeq ($(HOSTNAME),PPPL)
-	FC = $(MPIHOME)/bin/mpif90
-	#EXTRA_COMPILE_FLAGS = -fopenmp -I/opt/local/include -ffree-line-length-none -cpp
-	EXTRA_COMPILE_FLAGS = -fopenmp -I$(NETCDF_HOME)/include -I/usr/pppl/gcc/4.6-pkgs/openblas-48f06dd/include -ffree-line-length-none
-	EXTRA_LINK_FLAGS =  -fopenmp -L$(NETCDF_HOME)/lib -lnetcdff  -lnetcdf -L/usr/pppl/gcc/4.6-pkgs/openblas-48f06dd/lib -lopenblas
-
-	# For batch systems, set the following variable to the command used to run jobs. This variable is used by 'make test'.
-	REGCOIL_COMMAND_TO_SUBMIT_JOB =
-=======
-
+# makefile for NERSC Edison and Cori
+# You must first load the cray-netcdf module and python module:
+#   module load cray-netcdf python
+# It is convenient to run
+#   module unload cray-libsci
+# to avoid warning messages about libsci during compiling.
+
+LIBSTELL_DIR = mini_libstell
+LIBSTELL_FOR_REGCOIL=$(LIBSTELL_DIR)/mini_libstell.a
+
+ifdef NERSC_HOST
+        HOSTNAME = $(NERSC_HOST)
+else
+        HOSTNAME?="laptop"
+endif
+
+ifeq ($(HOSTNAME),edison)
+	FC = ftn
+	## NERSC documentation recommends against specifying -O3
+	## -mkl MUST APPEAR AT THE END!!
+	EXTRA_COMPILE_FLAGS = -openmp -mkl
+	EXTRA_LINK_FLAGS =  -openmp -mkl -Wl,-ydgemm_
+	# Above, the link flag "-Wl,-ydgemm_" causes the linker to report which version of DGEMM (the BLAS3 matrix-matrix-multiplication subroutine) is used.
+	# For batch systems, set the following variable to the command used to run jobs. This variable is used by 'make test'.
+	REGCOIL_COMMAND_TO_SUBMIT_JOB = srun -n 1 -c 24
+
+else ifeq ($(HOSTNAME),cori)
+	FC = ftn
+	## NERSC documentation recommends against specifying -O3
+	## -mkl MUST APPEAR AT THE END!!
+	EXTRA_COMPILE_FLAGS = -qopenmp -mkl
+	EXTRA_LINK_FLAGS =  -qopenmp -mkl -Wl,-ydgemm_
+	# Above, the link flag "-Wl,-ydgemm_" causes the linker to report which version of DGEMM (the BLAS3 matrix-matrix-multiplication subroutine) is used.
+	# For batch systems, set the following variable to the command used to run jobs. This variable is used by 'make test'.
+	REGCOIL_COMMAND_TO_SUBMIT_JOB = srun -n 1 -c 32
+
 else ifeq ($(HOSTNAME),pppl)
 	NETCDF_F = /usr/pppl/gcc/6.1-pkgs/netcdf-fortran-4.4.4
-	NETCDF_C = /usr/pppl/gcc/6.1-pkgs/netcdf-c-4.4.1
-	FC = mpifort
-	EXTRA_COMPILE_FLAGS = -O2 -ffree-line-length-none -fexternal-blas -fopenmp -I$(NETCDF_F)/include -I$(NETCDF_C)/include
-	EXTRA_LINK_FLAGS =  -fopenmp -L$(ACML_HOME)/lib -lacml -L$(NETCDF_C)/lib -lnetcdf -L$(NETCDF_F)/lib -lnetcdff
-	REGCOIL_COMMAND_TO_SUBMIT_JOB = srun -n 1 -c 32
-        LIBSTELL_DIR=/u/slazerso/bin/libstell_dir
-        LIBSTELL_FOR_REGCOIL=/u/slazerso/bin/libstell.a
-	REGCOIL_COMMAND_TO_SUBMIT_JOB = srun -N 1 -n 1 -c 8 -p dawson
->>>>>>> aaf21f53
-else
-	FC = mpif90
-	#EXTRA_COMPILE_FLAGS = -fopenmp -I/opt/local/include -ffree-line-length-none -cpp
-	EXTRA_COMPILE_FLAGS = -fopenmp -I/opt/local/include -ffree-line-length-none
-	EXTRA_LINK_FLAGS =  -fopenmp -L/opt/local/lib -lnetcdff  -lnetcdf -framework Accelerate
-
-	# For batch systems, set the following variable to the command used to run jobs. This variable is used by 'make test'.
-	REGCOIL_COMMAND_TO_SUBMIT_JOB =
-endif
-
-
-# End of system-dependent variable assignments
-
-TARGET = regcoil
-
-# JCS Modified to use regcoil_input_mod and renamed global_variables to regcoil_variables and more. see the diff file
-# REGCOILLIB_OBJ_FILES = auto_regularization_solve.o compute_offset_surface_mod.o init_Fourier_modes_mod.o  \
-#	read_bnorm.o regcoil.o validate_input.o build_matrices.o expand_plasma_surface.o  \
-#	init_coil_surface.o read_efit_mod.o solve.o write_output.o  \
-#	compute_diagnostics_for_nescout_potential.o  fzero.o  \
-#	init_plasma_mod.o read_input.o splines.o compute_lambda.o global_variables.o  \
-#	init_surface_mod.o read_nescin.o svd_scan.o
-REGCOILLIB_OBJ_FILES = regcoil_auto_regularization_solve.o compute_offset_surface_mod.o init_Fourier_modes_mod.o  \
-	read_regcoil_bnorm.o regcoil.o validate_regcoil_input.o build_regcoil_matrices.o expand_plasma_surface.o  \
-	init_regcoil_coil_surface.o read_efit_mod.o solve.o write_regcoil_output.o  \
-	compute_diagnostics_for_nescout_potential.o  fzero.o  \
-	init_regcoil_plasma.o regcoil_input_mod.o splines.o compute_regcoil_lambda.o regcoil_variables.o  \
-	init_surface_mod.o read_nescin.o svd_scan.o
-REGCOILLIB_TARGET = libregcoil.a
-
-export
-
-.PHONY: all clean
-
-all: $(TARGET) $(REGCOILLIB_TARGET)
-
-include makefile.depend
-
-%.o: %.f90 $(LIBSTELL_DIR)/mini_libstell.a
-	$(FC) $(EXTRA_COMPILE_FLAGS) -I $(LIBSTELL_DIR) -c $<
-
-%.o: %.f $(LIBSTELL_DIR)/mini_libstell.a
-	$(FC) $(EXTRA_COMPILE_FLAGS) -I $(LIBSTELL_DIR) -c $<
-
-<<<<<<< HEAD
-$(REGCOILLIB_TARGET): $(REGCOILLIB_OBJ_FILES)
-	ar rcs $(REGCOILLIB_TARGET) $(REGCOILLIB_OBJ_FILES)
-
-$(TARGET): $(OBJ_FILES) $(LIBSTELL_DIR)/mini_libstell.a
-	$(FC) -o $(TARGET) $(OBJ_FILES) $(LIBSTELL_DIR)/mini_libstell.a $(EXTRA_LINK_FLAGS)
-=======
-$(TARGET): $(OBJ_FILES) $(LIBSTELL_FOR_REGCOIL)
-	$(FC) -o $(TARGET) $(OBJ_FILES) $(LIBSTELL_FOR_REGCOIL) $(EXTRA_LINK_FLAGS)
->>>>>>> aaf21f53
-#	$(FC) -o $(TARGET) $(OBJ_FILES) $(LIBSTELL_DIR)/libstell.a $(EXTRA_LINK_FLAGS)
-
-$(LIBSTELL_DIR)/mini_libstell.a:
-	$(MAKE) -C mini_libstell
-
-clean:
-<<<<<<< HEAD
-	rm -f *.o *.mod *.MOD *~ $(TARGET) $(REGCOIL_TARGET)
-	cd $(LIBSTELL_DIR); rm -f *.o *.mod *.MOD *.a
-=======
-	rm -f *.o *.mod *.MOD *~ $(TARGET)
-	cd mini_libstell; rm -f *.o *.mod *.MOD *.a
->>>>>>> aaf21f53
-
-test: $(TARGET)
-	@echo "Beginning functional tests." && cd examples && export REGCOIL_RETEST=no && ./runExamples.py
-
-retest: $(TARGET)
-	@echo "Testing existing output files for examples without re-running then." && cd examples && export REGCOIL_RETEST=yes && ./runExamples.py
-
-test_make:
-	@echo HOSTNAME is $(HOSTNAME)
-	@echo FC is $(FC)
-	@echo LIBSTELL_DIR is $(LIBSTELL_DIR)
-	@echo LIBSTELL_FOR_REGCOIL is $(LIBSTELL_FOR_REGCOIL)
-	@echo EXTRA_COMPILE_FLAGS is $(EXTRA_COMPILE_FLAGS)
-	@echo EXTRA_LINK_FLAGS is $(EXTRA_LINK_FLAGS)
+	NETCDF_C = /usr/pppl/gcc/6.1-pkgs/netcdf-c-4.4.1
+	FC = mpifort
+	EXTRA_COMPILE_FLAGS = -O2 -ffree-line-length-none -fexternal-blas -fopenmp -I$(NETCDF_F)/include -I$(NETCDF_C)/include
+	EXTRA_LINK_FLAGS =  -fopenmp -L$(ACML_HOME)/lib -lacml -L$(NETCDF_C)/lib -lnetcdf -L$(NETCDF_F)/lib -lnetcdff
+	REGCOIL_COMMAND_TO_SUBMIT_JOB = srun -n 1 -c 32
+        LIBSTELL_DIR=/u/slazerso/bin/libstell_dir
+        LIBSTELL_FOR_REGCOIL=/u/slazerso/bin/libstell.a
+	REGCOIL_COMMAND_TO_SUBMIT_JOB = srun -N 1 -n 1 -c 8 -p dawson
+else
+	FC = mpif90
+	#EXTRA_COMPILE_FLAGS = -fopenmp -I/opt/local/include -ffree-line-length-none -cpp
+	EXTRA_COMPILE_FLAGS = -fopenmp -I/opt/local/include -ffree-line-length-none
+	EXTRA_LINK_FLAGS =  -fopenmp -L/opt/local/lib -lnetcdff  -lnetcdf -framework Accelerate
+
+	# For batch systems, set the following variable to the command used to run jobs. This variable is used by 'make test'.
+	REGCOIL_COMMAND_TO_SUBMIT_JOB =
+endif
+
+
+# End of system-dependent variable assignments
+
+TARGET = regcoil
+
+export
+
+.PHONY: all clean
+
+all: $(TARGET)
+
+include makefile.depend
+
+%.o: %.f90 $(LIBSTELL_DIR)/mini_libstell.a
+	$(FC) $(EXTRA_COMPILE_FLAGS) -I $(LIBSTELL_DIR) -c $<
+
+%.o: %.f $(LIBSTELL_DIR)/mini_libstell.a
+	$(FC) $(EXTRA_COMPILE_FLAGS) -I $(LIBSTELL_DIR) -c $<
+
+$(TARGET): $(OBJ_FILES) $(LIBSTELL_FOR_REGCOIL)
+	$(FC) -o $(TARGET) $(OBJ_FILES) $(LIBSTELL_FOR_REGCOIL) $(EXTRA_LINK_FLAGS)
+#	$(FC) -o $(TARGET) $(OBJ_FILES) $(LIBSTELL_DIR)/libstell.a $(EXTRA_LINK_FLAGS)
+
+$(LIBSTELL_DIR)/mini_libstell.a:
+	$(MAKE) -C mini_libstell
+
+clean:
+	rm -f *.o *.mod *.MOD *~ $(TARGET)
+	cd mini_libstell; rm -f *.o *.mod *.MOD *.a
+
+test: $(TARGET)
+	@echo "Beginning functional tests." && cd examples && export REGCOIL_RETEST=no && ./runExamples.py
+
+retest: $(TARGET)
+	@echo "Testing existing output files for examples without re-running then." && cd examples && export REGCOIL_RETEST=yes && ./runExamples.py
+
+test_make:
+	@echo HOSTNAME is $(HOSTNAME)
+	@echo FC is $(FC)
+	@echo LIBSTELL_DIR is $(LIBSTELL_DIR)
+	@echo LIBSTELL_FOR_REGCOIL is $(LIBSTELL_FOR_REGCOIL)
+	@echo EXTRA_COMPILE_FLAGS is $(EXTRA_COMPILE_FLAGS)
+	@echo EXTRA_LINK_FLAGS is $(EXTRA_LINK_FLAGS)